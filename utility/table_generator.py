import json
import os
from collections import defaultdict
from typing import List

from loguru import logger
from scipy.stats import ttest_ind

pretty_map = {
    'ndcg': 'NDCG',
    'hr': 'HR',
    'pr-collab': 'PPR-COLLAB',
    'pr-joint': 'PPR-JOINT',
    'pr-kg': 'PPR-KG',
    'item-knn': 'Item kNN',
    'user-knn': 'User kNN',
    'transe': 'TransE',
    'transe-kg': 'TransE-KG',
    'random': 'Random',
    'top-pop': 'TopPop',
    'svd': 'SVD',
    'bpr': 'BPR',
    'wtp-all_entities': 'All entities',
    'wtp-all_movies': 'All movies',
    'ntp-all_entities': 'All entities',
    'ntp-all_movies': 'All movies',
    'wtp-substituting-4-4': '4/4',
    'wtp-substituting-3-4': '3/4',
    'wtp-substituting-2-4': '2/4',
    'wtp-substituting-1-4': '1/4',
    'ntp-substituting-4-4': '4/4',
    'ntp-substituting-3-4': '3/4',
    'ntp-substituting-2-4': '2/4',
    'ntp-substituting-1-4': '1/4',
<<<<<<< HEAD
    'wtp-substituting-0-1': '1/4 (no entities)',
=======
    'wtp-substituting-1-0': '1/4 (no entities)',
>>>>>>> 1e0ed82a
    'mf': 'MF',
    'joint-mf': 'Joint-MF'
}


def line():
    return '\\\\\\hline'


def pretty(item):
    return pretty_map.get(item, item)


def generate_table(results_base, experiments: List[str], metric='hr', test=None, k_value='10'):
    n_columns = 1 + len(experiments)

    if test:
        n_columns += 1

    table = """\\begin{table*}[ht!]\n\t\\centering\n"""

    # For each experiment, get summary files
    experiment_summary = defaultdict(dict)
    models = set()
    for experiment in experiments:
        experiment_results = dict()
        results_path = os.path.join(results_base, experiment)

        for file in os.listdir(results_path):
            if not file.startswith('summary') or not file.endswith('.json'):
                continue

            with open(os.path.join(results_path, file), 'r') as fp:
                summary = json.load(fp)

                for key, values in summary.items():
                    if key in experiment_results:
                        logger.warning(f'Duplicate model {key} for {experiment}')

                        continue

                    experiment_results[key] = values
                    models.add(key)

        experiment_summary[experiment] = experiment_results

        if not experiment_results:
            logger.error(f'No summaries for {experiment}')

            return

    models = sorted(models, key=pretty)

    # Add header
    column_layout = '|'.join('l' if not idx else 'c' for idx in range(n_columns))
    table += "\t\\begin{tabular}{" + column_layout + "}\n"

    # Add first row with model names
    table += "\t\t\\hline\n"
    columns = [f'& {pretty(experiment)}' for experiment in experiments]

    if test:
        columns.append('& \\textit{p}-value')

    table += "\t\t\\multicolumn{1}{c|}{Models} " + ' '.join(columns) + "\n"
    table += "\t\t" + line() + "\n"

    # Get model-major results
    model_results = defaultdict(dict)
    highest_experiment_mean = defaultdict(float)
    for experiment, summary in experiment_summary.items():
        for model in models:
            if model not in summary:
                continue

            mean = round(summary[model][metric][k_value]['mean'], 2)
            model_results[model][experiment] = {
                'mean': mean,
                'std': summary[model][metric][k_value]['std']
            }

            if mean > highest_experiment_mean[experiment]:
                highest_experiment_mean[experiment] = mean

    for idx, model in enumerate(models):
        result_list = []

        for experiment in experiments:
            if experiment not in model_results[model]:
                result_list.append(' & N/A')

                continue

            mean = model_results[model][experiment]['mean']
            std = model_results[model][experiment]['std']

            base = f'{mean:.2f} \pm {std:.2f}'
            if mean >= highest_experiment_mean[experiment]:
                result_list.append(" & $\\mathbf{" + base + "}$")
            else:
                result_list.append(" & $" + base + "$")

        if test:
            # Get intersecting splits
            metrics = list()
            for experiment in test:
                model_splits_path = os.path.join(os.path.join(results_base, experiment), model)
                model_splits = sorted([file for file in os.listdir(model_splits_path) if file != 'params.json'])

                model_metrics = list()
                for split in model_splits:
                    split_path = os.path.join(model_splits_path, split)

                    with open(split_path, 'r') as fp:
                        model_metrics.append(json.load(fp)[metric][k_value])

                metrics.append(model_metrics)

            # Cutoff to minimum length
            min_length = len(min(metrics, key=len))
            metrics = [measure[:min_length] for measure in metrics]

            # t-test
            p = ttest_ind(*metrics)[1]

            p_str = f"{p:.3f}" if p >= 0.001 else "<10^{-3}"
            result_list.append(f" & $" + p_str + "$")

        table += "\t\t"

        # If not the first model row, add new line
        if idx:
            table += "\\\\"
        table += " " + pretty(model) + ''.join(result_list) + "\n"

    # Add footer
    table += "\t\t" + line() + "\n"
    table += "\t\\end{tabular}\n"
    table += "\t\\caption{" + metric.upper() + "@" + k_value + ".}\n"
    table += "\\end{table*}"

    return table<|MERGE_RESOLUTION|>--- conflicted
+++ resolved
@@ -32,11 +32,7 @@
     'ntp-substituting-3-4': '3/4',
     'ntp-substituting-2-4': '2/4',
     'ntp-substituting-1-4': '1/4',
-<<<<<<< HEAD
-    'wtp-substituting-0-1': '1/4 (no entities)',
-=======
     'wtp-substituting-1-0': '1/4 (no entities)',
->>>>>>> 1e0ed82a
     'mf': 'MF',
     'joint-mf': 'Joint-MF'
 }
