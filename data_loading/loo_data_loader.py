--- conflicted
+++ resolved
@@ -17,15 +17,12 @@
         """
         Samples new positive and negative items for every user.
         """
-<<<<<<< HEAD
         self.random = random.Random(random_seed)
         if movies_only:
             self.ratings = [r for r in self.ratings if r.is_movie_rating]
 
-        u_r_map = {}
-=======
         u_r_map = defaultdict(list)
->>>>>>> 24cccf18
+
         for r in self.ratings:
             u_r_map[r.u_idx].append(r)
 
