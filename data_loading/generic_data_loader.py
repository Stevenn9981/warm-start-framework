import json
import os
import random

from loguru import logger


def get_label_map(entities):
    m = {}
    for uri, name, labels in entities:
        if uri not in m:
            m[uri] = []

        for label in labels.split('|'):
            if label not in m[uri]:
                m[uri].append(label)

    return m


def remove_unrated_entities(ratings, min_num_ratings=1):
    entity_rating_counts = {}
    for u, e, r in ratings:
        if e not in entity_rating_counts:
            entity_rating_counts[e] = 0
        entity_rating_counts[e] += 1

    ratings = [(u, e, r) for u, e, r in ratings if entity_rating_counts[e] >= min_num_ratings]
    return ratings


def remove_k_percent_most_popular_movies(ratings, label_map, k_percent):
    entity_rating_counts = {}
    for u, e, r in ratings:
        if 'Movie' in label_map[e]:
            if e not in entity_rating_counts:
                entity_rating_counts[e] = 0
            entity_rating_counts[e] += 1

    sorted_entity_counts = sorted(entity_rating_counts.items(), key=lambda x: x[1], reverse=True)
    sorted_entities = [e for e, count in sorted_entity_counts]

    k = int(len(sorted_entities) * k_percent)
    entities_to_discard = sorted_entities[:k]  # k most popular entities
    return [(u, e, r) for u, e, r in ratings if e not in entities_to_discard]


class User:
    def __init__(self, idx):
        self.idx = idx
        self.movie_ratings = []
        self.descriptive_entity_ratings = []


class Rating:
    def __init__(self, u_idx, e_idx, rating, is_movie_rating):
        self.u_idx = u_idx  # User
        self.e_idx = e_idx  # Entity
        self.rating = rating  # Rating
        self.is_movie_rating = is_movie_rating  # Is this a movie or DE rating?


class DataLoader:
    def __init__(self, ratings, n_users, movie_indices, descriptive_entity_indices, e_idx_map, backwards_u_map,
                 backwards_e_map):
        logger.info(f'Initialized data loader with {len(ratings)} ratings')
        self.ratings = ratings
        self.n_users = n_users
        self.n_movies = len(movie_indices)
        self.n_descriptive_entities = len(descriptive_entity_indices)
        self.descriptive_entity_indices = descriptive_entity_indices
        self.movie_indices = movie_indices
        self.e_idx_map = e_idx_map
        self.random_seed = 51  # The run seed - change this at every run
        self.random = random.Random(self.random_seed)

        # Backwards maps
        self.backwards_u_map = backwards_u_map
        self.backwards_e_map = backwards_e_map

    @staticmethod
    def load_from(path, filter_unknowns=True, min_num_entity_ratings=1, movies_only=False, unify_user_indices=False,
                  remove_top_k_percent=None):
        """
        Load rating triples from the provided path.
        :param path: The path to load ratings from. Must include a ratings_clean.json and entities_clean.json.
        :param filter_unknowns: (Boolean) Should unknown ratings be ignored?
        :param min_num_entity_ratings: (Integer) How many ratings should each entity have, at minimum?
        :param movies_only: (Boolean) Should descriptive entity ratings be ignored?
        :param unify_user_indices: (Boolean) Should users be indexed in the same space as entities?
        :param remove_top_k_percent: (Float) Ignores the top k% popular movies (not entities). Does nothing is None.
        :return: A DataLoader instance.
        """
        return DataLoader(*DataLoader._load_from(path, filter_unknowns, movies_only, unify_user_indices,
                                                 remove_top_k_percent))

    @staticmethod
    def _load_from(path, filter_unknowns=True, min_num_entity_ratings=1, movies_only=False, unify_user_indices=False,
                   remove_top_k_percent=None, random_seed=42):
<<<<<<< HEAD
        with open(os.path.join(path, 'ml_ratings.json')) as ratings_p:
=======

        with open(os.path.join(path, 'ratings_clean.json')) as ratings_p:
>>>>>>> 8416e3c9
            ratings = json.load(ratings_p)
        with open(os.path.join(path, 'entities_clean.json')) as entities_p:
            entities = json.load(entities_p)

        label_map = get_label_map(entities)

        # Remove unknown ratings?
        if filter_unknowns:
            ratings = [(u, e, r) for u, e, r in ratings if not (r == 0)]

        # Remove entity ratings?
        if movies_only:
            ratings = [(u, e, r) for u, e, r in ratings if 'Movie' in label_map[e]]

        # Remove entities with < 5 or so ratings (so we can put at least one in each bucket for 5-fold)
        ratings = remove_unrated_entities(ratings, min_num_ratings=min_num_entity_ratings)

        # Remove most popular movies?
        if remove_top_k_percent is not None:
            assert isinstance(remove_top_k_percent, float)
            ratings = remove_k_percent_most_popular_movies(ratings, label_map, remove_top_k_percent)

        # Create index mappings
        u_idx_map, uc = {}, 0
        e_idx_map, ec = {}, 0
        movie_indices, descriptive_entity_indices = [], []

        # Create backwards mappings (to get URIs from indices)
        backwards_u_map = {}
        backwards_e_map = {}

        for user, entity, rating in ratings:
            if user not in u_idx_map:
                u_idx_map[user] = uc
                if uc not in backwards_u_map:
                    backwards_u_map[uc] = user
                uc += 1
            if entity not in e_idx_map:
                e_idx_map[entity] = ec
                if 'Movie' in label_map[entity]:
                    movie_indices.append(ec)
                else:
                    descriptive_entity_indices.append(ec)
                if ec not in backwards_e_map:
                    backwards_e_map[ec] = entity

                ec += 1

        ratings = ([Rating(u_idx_map[u] + ec, e_idx_map[e], r, e_idx_map[e] in movie_indices) for u, e, r in ratings]
                   if unify_user_indices else
                   [Rating(u_idx_map[u], e_idx_map[e], r, e_idx_map[e] in movie_indices) for u, e, r in ratings])

        random.Random(random_seed).shuffle(ratings)

        return ratings, uc, movie_indices, descriptive_entity_indices, e_idx_map, backwards_u_map, backwards_e_map

    def info(self):
        return f''' 
            DataLoader Information
            -----------------------------------
            n_users:                      {self.n_users}
            n_movies:                     {self.n_movies}
            n_descriptive_entities:       {self.n_descriptive_entities}

            n_ratings:                    {len(self.ratings)}
            n_movie_ratings:              {len([rating for rating in self.ratings if rating.is_movie_rating])}
            n_descriptive_entity_ratings: {len([rating for rating in self.ratings if not rating.is_movie_rating])}
        '''


if __name__ == '__main__':
    data_loader = DataLoader.load_from('./mindreader', 
        filter_unknowns=True,
        min_num_entity_ratings=1,
        unify_user_indices=False
    )
    with open('meta.json', 'w') as fp: 
        json.dump({
            'e_idx_map': data_loader.e_idx_map,
            'n_users': data_loader.n_users
        }, fp)
    <|MERGE_RESOLUTION|>--- conflicted
+++ resolved
@@ -97,12 +97,8 @@
     @staticmethod
     def _load_from(path, filter_unknowns=True, min_num_entity_ratings=1, movies_only=False, unify_user_indices=False,
                    remove_top_k_percent=None, random_seed=42):
-<<<<<<< HEAD
-        with open(os.path.join(path, 'ml_ratings.json')) as ratings_p:
-=======
 
         with open(os.path.join(path, 'ratings_clean.json')) as ratings_p:
->>>>>>> 8416e3c9
             ratings = json.load(ratings_p)
         with open(os.path.join(path, 'entities_clean.json')) as entities_p:
             entities = json.load(entities_p)
