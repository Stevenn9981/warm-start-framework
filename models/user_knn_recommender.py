--- conflicted
+++ resolved
@@ -39,37 +39,6 @@
             for user in indices:
                 self.pearson_entity_vectors[user][entity] = self.plain_entity_vectors[user][entity] - self.mean_centered_ratings[user]
 
-<<<<<<< HEAD
-        logger.debug('Starting fitting process')
-        last_better = True
-        best_outer_config = {'metric': 'cosine', 'k': 10, 'hit_rate': -1}
-        best_inner_config = {'metric': 'cosine', 'k': 10, 'hit_rate': 0}
-        iteration = 0
-        while last_better and iteration < max_iterations:
-            iteration += 1
-            cur_configuration = best_inner_config.copy()
-            # Optimize func
-            for func in ['cosine', 'pearson']:
-                cur_configuration['metric'] = func
-                best_inner_config = self._fit_pred(cur_configuration, best_inner_config, validation, verbose)
-
-            cur_configuration = best_inner_config.copy()
-
-            # Optimize k
-            best_inner_config = self.optimize_k(cur_configuration, best_inner_config, validation,
-                                                [1, 2, 4, 6, 8, 10, 15, 20, 25, 35, 45, 55], verbose)
-
-            if best_inner_config['hit_rate'] > best_outer_config['hit_rate']:
-                best_outer_config = best_inner_config.copy()
-                logger.debug(f'New best: {best_outer_config}')
-            else:
-                last_better = False
-
-        self._set_self(best_outer_config)
-
-        if verbose:
-            logger.info(f'Found best configuration: {best_outer_config}')
-=======
         if self.optimal_params is None:
             last_better = True
             best_outer_config = {'metric': 'cosine', 'k': 10, 'hit_rate': -1}
@@ -104,7 +73,6 @@
         else:
             logger.debug(f'Reusing params {self.optimal_params}')
             self._set_self(self.optimal_params)
->>>>>>> 6f755f8a
 
     def _cosine_similarity(self, user, user_k, eps=1e-8):
         user_vectors = self.entity_vectors[user]
